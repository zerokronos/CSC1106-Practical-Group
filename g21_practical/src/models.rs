--- conflicted
+++ resolved
@@ -63,12 +63,12 @@
 }
 
 #[derive(Serialize, Deserialize, Debug, FromRow)]
-<<<<<<< HEAD
 pub struct CreateProject {
     pub username: String,
     pub project_title: String,
     pub project_description: String,
-=======
+
+#[derive(Serialize, Deserialize, Debug, FromRow)]
 pub struct BugFilter {
     pub is_fixed: Option<bool>,     
     pub severity: Option<String>,
@@ -94,5 +94,4 @@
 pub struct SimpleUser {
     pub id: Uuid,
     pub username: String,
->>>>>>> 55e32e5f
 }