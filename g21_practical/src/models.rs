--- conflicted
+++ resolved
@@ -37,11 +37,7 @@
     pub title: String,          // The title of the bug
     pub description: String,   // The description of the bug
     pub reported_by: Uuid,       // The ID of the user that reported the bug.
-<<<<<<< HEAD
-    pub fixed_by: Option<Uuid>,         // The ID of the user that fixed the bug.
-=======
-    pub fixed_by: Option<Uuid>,   // The ID of the user that fixed the bug.
->>>>>>> eeec9298
+    pub fixed_by: Option<Uuid>,       // The ID of the user that fixed the bug.
     pub severity: String,    // The severity of the bug
     pub is_fixed: bool, // Indicates whether the bug has been fixed or not.
     pub created_at: String, // Timestamp of when the bug was created
@@ -66,7 +62,6 @@
     pub user_id: Uuid, // The ID of the user that created the project
 }
 
-<<<<<<< HEAD
 #[derive(Serialize, Deserialize, Debug, FromRow)]
 pub struct BugFilter {
     pub is_fixed: Option<bool>,     
@@ -80,7 +75,8 @@
     pub severity: Option<String>,
     pub description: Option<String>,
     pub fixed_by: Option<String>,
-=======
+}
+
 #[derive(Serialize, Deserialize, Debug)]
 pub struct BugAssignment { 
     pub bug_id: Uuid, // The ID of the bug being assigned
@@ -92,5 +88,4 @@
 pub struct SimpleUser {
     pub id: Uuid,
     pub username: String,
->>>>>>> eeec9298
 }