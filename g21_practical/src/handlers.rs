--- conflicted
+++ resolved
@@ -10,30 +10,20 @@
 use tera::{Tera, Context};
 
 // Models and authentication functionality needed for user, stock, and transaction handling.
-<<<<<<< HEAD
-use crate::models::{BugReport, CreateBug, CreateProject, Project, User};
-=======
-use crate::models::{User, BugReport, LoginRequest, LoginResponse, CreateBug, ProjectRecord, BugAssignment, SimpleUser, BugFilter, UpdateBugReport};
->>>>>>> 55e32e5f
+use crate::models::{User, BugReport, LoginRequest, LoginResponse, CreateBug, ProjectRecord, BugAssignment, SimpleUser, BugFilter, UpdateBugReport, CreateProject};
 use crate::auth;
 
 // Define a function to configure the service, setting up the routes available in this web application.
 pub fn config(cfg: &mut web::ServiceConfig) {
-<<<<<<< HEAD
-    cfg.service(web::resource("/login").route(web::post().to(login_function))) // POST /login 
+    cfg.service(web::resource("/login").route(web::post().to(login_function))) // POST /login
+       .service(
+          web::scope("")
+                 .wrap(auth::AuthMiddleware)
         .service(
             web::scope("/projects")
                 .route("", web::get().to(get_projects))
                 .route("", web::post().to(add_project))
         )  
-=======
-    cfg.service(web::resource("/login").route(web::post().to(login_function))) // POST /login
->>>>>>> 55e32e5f
-       .service(
-          web::scope("")
-                 .wrap(auth::AuthMiddleware)
-                 .service(web::resource("/projects").route(web::get().to(get_projects))) //GET /projects
-                 .service(web::resource("/projects").route(web::post().to(add_project))) //POST /projects
                  .service(
                       web::scope("/bugs")
                         .route("", web::get().to(get_bugs)) // GET /bugs
@@ -49,18 +39,6 @@
 
 // Asynchronous function for user login, expected to receive a JSON payload corresponding to a `User` object.
 // Returns a responder, encapsulating an HTTP response.
-<<<<<<< HEAD
-async fn login_function(_pool: web::Data<SqlitePool>, body: web::Json<User>) -> impl Responder {
-    // Simulate login logic. Typically you would verify user credentials against the database.
-    if body.username == "admin" {
-        // If the username matches "admin", a new token is created using your auth logic.
-        let token = auth::create_token(Uuid::new_v4());
-        // Respond with a 200 OK status and include the token as JSON.
-        HttpResponse::Ok().json(serde_json::json!({ "token": token }))
-    } else {
-        // If authentication fails, respond with a 401 Unauthorized status.
-        HttpResponse::Unauthorized().finish()
-=======
 async fn login_function(
     pool: web::Data<SqlitePool>, 
     body: web::Json<LoginRequest>
@@ -121,12 +99,10 @@
                 token: None,
             })
         }
->>>>>>> 55e32e5f
     }
 }
 
 // Asynchronous function for handling stock purchase requests.
-<<<<<<< HEAD
 // Simply responds to the request with a confirmation message.
 async fn get_projects(_pool: web::Data<SqlitePool>) -> impl Responder {
     let project = match sqlx::query_as::<_, Project>(
@@ -142,16 +118,10 @@
         }
     };
     HttpResponse::Ok().json(project)
-=======
-async fn get_projects(_pool: web::Data<SqlitePool>, _body: web::Json<BugReport>) -> impl Responder {
-    // Respond with a 200 OK status, indicating the buy request was processed.
-    HttpResponse::Ok().body("Buy request processed")
->>>>>>> 55e32e5f
 }
 
 
 // Asynchronous function for handling stock purchase requests.
-<<<<<<< HEAD
 // Simply responds to the request with a confirmation message.
 async fn add_project(_pool: web::Data<SqlitePool>, _body: web::Json<CreateProject>) -> impl Responder {
     // Query to get the user by username
@@ -191,17 +161,11 @@
     };
     HttpResponse::Ok().json(project)
 }
-=======
-async fn add_project(_pool: web::Data<SqlitePool>, _body: web::Json<BugReport>) -> impl Responder {
-    // Respond with a 200 OK status, indicating the buy request was processed.
-    HttpResponse::Ok().body("Buy request processed")
-}
 
 // Asynchronous function for fetching bug reports based on optional filters.
 async fn get_bugs(_pool: web::Data<SqlitePool>, _filter: web::Query<BugFilter>) -> impl Responder {
     let mut query = "SELECT id, project_id, title, description, reported_by, fixed_by, severity, is_fixed, created_at FROM bugReport WHERE 1=1"
         .to_string();
->>>>>>> 55e32e5f
 
     if let Some(is_fixed) = _filter.is_fixed {
         query.push_str(&format!(" AND is_fixed = {}", if is_fixed { 1 } else { 0 }));
