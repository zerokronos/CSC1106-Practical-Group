--- conflicted
+++ resolved
@@ -5,18 +5,12 @@
 // `crate::models` and `crate::auth` denote relative imports from the current project's `models` and `auth` modules, respectively.
 use actix_web::{web, HttpResponse, Responder, HttpRequest, Error, Result};
 use sqlx::SqlitePool;
-<<<<<<< HEAD
 use uuid::Uuid;
 use hex;
+use tera::{Tera, Context};
 
 // Models and authentication functionality needed for user, stock, and transaction handling.
-use crate::models::{User, BugReport, LoginRequest, LoginResponse, CreateBug, ProjectRecord, BugFilter, UpdateBugReport};
-=======
-use tera::{Tera, Context};
-
-// Models and authentication functionality needed for user, stock, and transaction handling.
-use crate::models::{User, BugReport, LoginRequest, LoginResponse, CreateBug, ProjectRecord, BugAssignment, SimpleUser};
->>>>>>> eeec9298
+use crate::models::{User, BugReport, LoginRequest, LoginResponse, CreateBug, ProjectRecord, BugAssignment, SimpleUser, , BugFilter, UpdateBugReport};
 use crate::auth;
 
 // Define a function to configure the service, setting up the routes available in this web application.
@@ -182,16 +176,9 @@
 
 
 // Asynchronous function for creating a new bug report.
-<<<<<<< HEAD
-async fn create_bug(_pool: web::Data<SqlitePool>, _body: web::Json<CreateBug>) -> impl Responder {
-    
-=======
+
 // Simply responds to the request with a confirmation message.
-async fn create_bug(
-    _pool: web::Data<SqlitePool>, 
-    _body: web::Json<CreateBug>,
-    _req: HttpRequest
-) -> impl Responder {
+async fn create_bug(_pool: web::Data<SqlitePool>, _body: web::Json<CreateBug>,_req: HttpRequest) -> impl Responder {
     // Extract user ID from the request extensions
     let authenticated_user_id = match auth::get_authenticated_user_id(&_req) {
         Some(user_id) => user_id,
@@ -202,7 +189,6 @@
     };
 
     // Get the authenticated user from database
->>>>>>> eeec9298
     let user = match sqlx::query_as::<_, User>(
         "SELECT id, username, hashed_password FROM users WHERE id = ?"
     )
@@ -246,16 +232,10 @@
 
     let bug_id = uuid::Uuid::new_v4();
     
-<<<<<<< HEAD
-    if let Err(e) = sqlx::query("INSERT INTO bugReport (id, project_id, title, description, reported_by, severity, is_fixed) VALUES (?, ?, ?, ?, ?, ?, ?)")
-        .bind(&bug_id.as_bytes()[..])
-        .bind(&project.id)// project_id from session
-=======
     // Insert bug report using authenticated user's ID
     if let Err(e) = sqlx::query("INSERT INTO bugReport (id, project_id, title, description, reported_by, severity, is_fixed) VALUES (?, ?, ?, ?, ?, ?, ?)")
         .bind(&bug_id.as_bytes().as_slice())// Convert UUID to bytes for SQLite
         .bind(&project.id.as_bytes().as_slice())
->>>>>>> eeec9298
         .bind(&_body.title)
         .bind(&_body.description)
         .bind(&user.id.as_bytes().as_slice())
@@ -278,11 +258,7 @@
         description: _body.description.clone(),
         reported_by: user.id,
         severity: _body.severity.clone(),
-<<<<<<< HEAD
-        fixed_by: Some(uuid::Uuid::nil()), // Initially set to nil, as the bug is not fixed yet
-=======
         fixed_by: None, // Initially set to nil, as the bug is not fixed yet
->>>>>>> eeec9298
         created_at: chrono::Utc::now().to_rfc3339(), // Current timestamp in RFC 3339 format
         is_fixed: false,
     };
@@ -291,11 +267,10 @@
 }
 
 
-<<<<<<< HEAD
 // Asynchronous function for handling stock purchase requests.
 async fn assign_bug(_pool: web::Data<SqlitePool>, _body: web::Json<BugReport>) -> impl Responder {
     HttpResponse::Ok().body("Buy request processed")
-=======
+
 // Asynchronous function to render the bug assignment form.
 async fn render_bug_form(pool: web::Data<SqlitePool>) -> impl Responder {
     println!("render_bug_form called");
@@ -376,7 +351,6 @@
             HttpResponse::InternalServerError().body("Failed to assign bug")
         }
     }
->>>>>>> eeec9298
 }
 
 
