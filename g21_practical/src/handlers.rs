// Import necessary modules and types from external crates and internal modules.
// `actix_web` provides tools for building web servers, including handling HTTP requests and responses.
// `sqlx` is used for database connection pooling. `SqlitePool` is a specific pool type for SQLite.
// `uuid` is used for generating unique identifiers.
// `crate::models` and `crate::auth` denote relative imports from the current project's `models` and `auth` modules, respectively.
use actix_web::{web, HttpResponse, Responder, HttpRequest, Error, Result};
use sqlx::SqlitePool;
use uuid::Uuid;
use hex;
use tera::{Tera, Context};

// Models and authentication functionality needed for user, stock, and transaction handling.
use crate::models::{User, BugReport, LoginRequest, LoginResponse, CreateBug, ProjectRecord, BugAssignment, SimpleUser, BugFilter, UpdateBugReport, CreateProject};
use crate::auth;

// Function to configure the service, setting up the routes available in this web application.
pub fn config(cfg: &mut web::ServiceConfig) {
    // Public routes (no authentication middleware applied)
    cfg.service(web::resource("/login").route(web::post().to(login_function))) // User login (public)
       .service(web::resource("/projects").route(web::get().to(get_projects))) // GET /projects (public)
       .service(
<<<<<<< HEAD
          web::scope("")
                 .wrap(auth::AuthMiddleware)
                 .service(web::resource("/projects").route(web::get().to(get_projects))) //GET /projects
                 .service(web::resource("/projects").route(web::post().to(add_project))) //POST /projects
                 .service(
                      web::scope("/bugs")
                        .route("", web::get().to(get_bugs)) // GET /bugs
                        .route("/assign", web::get().to(render_bug_form)) // GET /bugs/assign
                        .route("/assign", web::post().to(assign_bug)) // POST /bugs/assign
                        .route("/{id}", web::get().to(get_bug_by_id)) // GET /bugs/{id}
                        .route("/new", web::post().to(create_bug)) // POST /bugs/new
                        .route("/{id}", web::patch().to(update_bug_details)) // PATCH /bugs/{id}
                        .route("/{id}", web::delete().to(delete_bug)) //delete /bugs/{id}
                )
        );   
=======
           web::scope("/bugs") // Public GET routes for bugs
               .route("", web::get().to(get_bugs)) // GET /bugs (public)
               .route("/assign", web::get().to(render_bug_form)) // GET /bugs/assign (public)
               .route("/{id}", web::get().to(get_bug_by_id)) // GET /bugs/{id} (public)
       );

    // Authenticated routes (authentication middleware applied)
    cfg.service(
        web::scope("") // This scope wraps all routes that require authentication
            .wrap(auth::AuthMiddleware) // Apply the AuthMiddleware here
            .service(web::resource("/projects").route(web::post().to(add_project))) // POST /projects (authenticated)
            .service(
                web::scope("/bugs") // Authenticated routes for bugs
                    .route("/assign", web::post().to(assign_bug)) // POST /bugs/assign (authenticated)
                    .route("/new", web::post().to(create_bug)) // POST /bugs/new (authenticated)
                    .route("/{id}", web::patch().to(update_bug_details)) // PATCH /bugs/{id} (authenticated)
                    .route("/{id}", web::delete().to(delete_bug)) // DELETE /bugs/{id} (authenticated)
            )
    );
>>>>>>> f6add235
}

// Asynchronous function for user login, expected to receive a JSON payload corresponding to a `User` object.
// Returns a responder, encapsulating an HTTP response.
async fn login_function(
    pool: web::Data<SqlitePool>, 
    body: web::Json<LoginRequest>
) -> impl Responder {
    let salt = "bugtrack2025";
    let user = sqlx::query_as::<_, User>(
             "SELECT id, username, hashed_password FROM users WHERE username = ?",
        )
        .bind(&body.username)
        .fetch_optional(pool.get_ref())
        .await;

    match user {
        Ok(Some(user)) => {
            // Verify password
            match auth::verify_with_salt(&body.password, salt, &user.hashed_password) {
                Ok(true) => {
                    // Password correct, create token
                    let token = auth::create_token(user.id);

                    HttpResponse::Ok().json(LoginResponse {
                        status: "success".to_string(),
                        message: "Login successful".to_string(),
                        token: Some(token),
                    })
                }
                Ok(false) => {
                    // Password incorrect
                    HttpResponse::Unauthorized().json(LoginResponse {
                        status: "failure".to_string(),
                        message: "Invalid credentials".to_string(),
                        token: None,
                    })
                }
                Err(_) => {
                    // Error verifying password
                    HttpResponse::InternalServerError().json(LoginResponse {
                        status: "failure".to_string(),
                        message: "Internal server error".to_string(),
                        token: None,
                    })
                }
            }
        }
        Ok(None) => {
            // User not found
            HttpResponse::Unauthorized().json(LoginResponse {
                status: "failure".to_string(),
                message: "Invalid credentials".to_string(),
                token: None,
            })
        }
        Err(_) => {
            // Database error
            HttpResponse::InternalServerError().json(LoginResponse {
                status: "failure".to_string(),
                message: "Database error".to_string(),
                token: None,
            })
        }
    }
}

// Asynchronous function for handling stock purchase requests.
<<<<<<< HEAD
async fn get_projects(_pool: web::Data<SqlitePool>, _body: web::Json<BugReport>) -> impl Responder {
    // Respond with a 200 OK status, indicating the buy request was processed.
    HttpResponse::Ok().body("Get project processed")
=======
// Simply responds to the request with a confirmation message.
async fn get_projects(_pool: web::Data<SqlitePool>) -> impl Responder {
    let project = match sqlx::query_as::<_, ProjectRecord>(
        "SELECT id, project_name, project_description, created_at, user_id  FROM projectRecords"
    )
    .fetch_all(_pool.get_ref())
    .await
    {
        Ok(projects) => projects,
        Err(e) => {
            eprintln!("Project query error: {:?}", e);
            return HttpResponse::InternalServerError().finish();
        }
    };
    HttpResponse::Ok().json(project)
>>>>>>> f6add235
}


// Asynchronous function for handling stock purchase requests.
<<<<<<< HEAD
async fn add_project(_pool: web::Data<SqlitePool>, _body: web::Json<BugReport>) -> impl Responder {
    // Respond with a 200 OK status, indicating the buy request was processed.
    HttpResponse::Ok().body("add project processed")
=======
// Simply responds to the request with a confirmation message.
async fn add_project(_pool: web::Data<SqlitePool>, _body: web::Json<CreateProject>) -> impl Responder {
    // Query to get the user by username
    let user = match sqlx::query_as::<_, User>(
        "SELECT id, username, hashed_password FROM users WHERE username = ?"
    )
    .bind(&_body.username)
    .fetch_optional(_pool.get_ref())
    .await {
        Ok(Some(user)) => user,
        Ok(None) => return HttpResponse::NotFound().body("User not found"),
        Err(e) => {
            eprintln!("User query error: {:?}", e);
            return HttpResponse::InternalServerError().finish();
        }
    };

    // Generate a new UUID for the project
    let project_id = Uuid::new_v4();
    let user_id = user.id.clone(); // Get the user's id

    // Insert the new project into the database
    let project = match sqlx::query(
        "INSERT INTO projectRecords (id, user_id, project_name, project_description) VALUES (?, ?, ?, ?)"
    )
    .bind(&project_id)
    .bind(&user_id) // Binding user_id from the User struct
    .bind(&_body.project_title)
    .bind(&_body.project_description)
    .execute(_pool.get_ref())
    .await {
        Ok(_) => (),
        Err(e) => {
            eprintln!("Create project error: {:?}", e);
            return HttpResponse::InternalServerError().finish();
        }
    };
    HttpResponse::Ok().json(project)
>>>>>>> f6add235
}

// Asynchronous function for fetching bug reports based on optional filters.
async fn get_bugs(_pool: web::Data<SqlitePool>, _filter: web::Query<BugFilter>) -> impl Responder {
    let mut query = "SELECT id, project_id, title, description, reported_by, fixed_by, severity, is_fixed, created_at FROM bugReport WHERE 1=1"
        .to_string();

    if let Some(is_fixed) = _filter.is_fixed {
        query.push_str(&format!(" AND is_fixed = {}", if is_fixed { 1 } else { 0 }));
    }

    if let Some(severity) = &_filter.severity {
        query.push_str(&format!(" AND severity = '{}'", severity.replace('\'', "''"))); 
    }

    if let Some(project_name) = &_filter.project_name {
        // Query for project record by name
        let project = match sqlx::query_as::<_, ProjectRecord>(
            "SELECT id, project_name, project_description, created_at, user_id FROM projectRecord WHERE project_name = ?"
        )
        .bind(project_name)
        .fetch_optional(_pool.get_ref())
        .await {
            Ok(Some(project)) => project,
            Ok(None) => return HttpResponse::NotFound().body("Project not found"),
            Err(e) => {
                eprintln!("Error fetching project: {:?}", e);
                return HttpResponse::InternalServerError().finish();
            }
        };

        // Now add the project_id condition to the query
        let project_id_bytes = project.id.as_bytes().to_vec();
        query.push_str(&format!(" AND project_id = x'{}'", hex::encode(project_id_bytes)));
    }

    // Execute the final query
    match sqlx::query_as::<_, BugReport>(&query).fetch_all(_pool.get_ref()).await {
        Ok(bugs) => HttpResponse::Ok().json(bugs),
        Err(e) => {
            eprintln!("Database error: {:?}", e);
            HttpResponse::InternalServerError().body("Failed to fetch bugs")
        }
    }
}

// Asynchronous function for getting a bug by its ID in it path.
async fn get_bug_by_id(_pool: web::Data<SqlitePool>, _bug_id: web::Path<Uuid>) -> impl Responder {
    let bug_id = _bug_id.into_inner();

    // Convert Uuid to Vec<u8> for matching BLOB field in SQLite
    let bug_id_bytes = bug_id.as_bytes().to_vec();

    match sqlx::query_as::<_, BugReport>(
        "SELECT id, project_id, title, description, reported_by, fixed_by, severity, is_fixed, created_at \
         FROM bugReport WHERE id = ?"
    )
    .bind(bug_id_bytes)
    .fetch_optional(_pool.get_ref())
    .await {
        Ok(Some(bug)) => HttpResponse::Ok().json(bug),
        Ok(None) => HttpResponse::NotFound().body("Bug not found"),
        Err(e) => {
            eprintln!("Database error: {:?}", e);
            HttpResponse::InternalServerError().body("Failed to fetch bug")
        }
    }   
}


// Asynchronous function for creating a new bug report.

// Simply responds to the request with a confirmation message.
async fn create_bug(_pool: web::Data<SqlitePool>, _body: web::Json<CreateBug>,_req: HttpRequest) -> impl Responder {
    // Extract user ID from the request extensions
    let authenticated_user_id = match auth::get_authenticated_user_id(&_req) {
        Some(user_id) => user_id,
        None => return HttpResponse::Unauthorized().json(serde_json::json!({
            "status": "error",
            "message": "Authentication required"
        }))
    };

    // Get the authenticated user from database
    let user = match sqlx::query_as::<_, User>(
        "SELECT id, username, hashed_password FROM users WHERE id = ?"
    )
    .bind(&authenticated_user_id)
    .fetch_optional(_pool.get_ref())
    .await {
        Ok(Some(user)) => user,
        Ok(None) => return HttpResponse::Unauthorized().json(serde_json::json!({
            "status": "error",
            "message": "User not found"
        })),
        Err(e) => {
            eprintln!("User query error: {:?}", e);
            return HttpResponse::InternalServerError().json(serde_json::json!({
                "status": "error",
                "message": "Database error"
            }));
        }
    };
  
    // Get project by name
    let project = match sqlx::query_as::<_, ProjectRecord>(
        "SELECT id, project_name, project_description, created_at, user_id FROM projectRecord WHERE project_name = ?"
    )
    .bind(&_body.project_name)
    .fetch_optional(_pool.get_ref())
    .await {
        Ok(Some(project)) => project,
        Ok(None) => return HttpResponse::NotFound().json(serde_json::json!({
            "status": "error",
            "message": "Project not found"
        })),
        Err(e) => {
            eprintln!("Project query error: {:?}", e);
            return HttpResponse::InternalServerError().json(serde_json::json!({
                "status": "error",
                "message": "Database error"
            }));
        }
    };

    let bug_id = uuid::Uuid::new_v4();
    
    // Insert bug report using authenticated user's ID
    if let Err(e) = sqlx::query("INSERT INTO bugReport (id, project_id, title, description, reported_by, severity, is_fixed) VALUES (?, ?, ?, ?, ?, ?, ?)")
        .bind(&bug_id.as_bytes().as_slice())// Convert UUID to bytes for SQLite
        .bind(&project.id.as_bytes().as_slice())
        .bind(&_body.title)
        .bind(&_body.description)
        .bind(&user.id.as_bytes().as_slice())
        .bind(&_body.severity)
        .bind(false)
        .execute(_pool.get_ref())
        .await
    {
        eprintln!("BugReport insert error: {:?}", e);
        return HttpResponse::InternalServerError().json(serde_json::json!({
            "status": "error",
            "message": "Failed to create bug report"
        }));
    }

    let response = BugReport {
        id: bug_id,
        project_id: project.id,
        title: _body.title.clone(),
        description: _body.description.clone(),
        reported_by: user.id,
        severity: _body.severity.clone(),
        fixed_by: None, // Initially set to nil, as the bug is not fixed yet
        created_at: chrono::Utc::now().to_rfc3339(), // Current timestamp in RFC 3339 format
        is_fixed: false,
    };

    HttpResponse::Ok().json(response)
}


// Asynchronous function to render the bug assignment form.
async fn render_bug_form(pool: web::Data<SqlitePool>) -> impl Responder {
    println!("render_bug_form called");
    
    // Fetch open bugs
    let open_bugs = sqlx::query_as::<_, BugReport>(
        "SELECT * FROM bugReport WHERE is_fixed = false"
    )
    .fetch_all(pool.get_ref())
    .await;

    // Fetch all users
    let users = sqlx::query_as::<_, SimpleUser>(
        "SELECT id, username FROM users"
    )
    .fetch_all(pool.get_ref())
    .await;

    println!("Bugs result: {:?}", open_bugs.is_ok());
    println!("Users result: {:?}", users.is_ok());

    match (open_bugs, users) {
        (Ok(bugs), Ok(user_list)) => {
            println!("Found {} bugs and {} users", bugs.len(), user_list.len());
            
            // Create Tera instance
            let tera = match Tera::new("static/*.html") {
                Ok(t) => {
                    println!("Tera instance created successfully");
                    t
                },
                Err(e) => {
                    eprintln!("Tera parsing error: {}", e);
                    return HttpResponse::InternalServerError().body("Template parsing error");
                }
            };

            let mut context = Context::new();
            context.insert("bugs", &bugs);
            context.insert("users", &user_list);

            // Render the template
            match tera.render("bugform.html", &context) {
                Ok(rendered) => {
                    println!("Template rendered successfully");
                    HttpResponse::Ok().content_type("text/html").body(rendered)
                },
                Err(e) => {
                    eprintln!("Template rendering error: {}", e);
                    HttpResponse::InternalServerError().body("Failed to render template")
                }
            }
        }
        (Err(e), _) => {
            eprintln!("Error fetching bugs from database: {:?}", e);
            HttpResponse::InternalServerError().body("Database error fetching bugs")
        }
        (_, Err(e)) => {
            eprintln!("Error fetching users from database: {:?}", e);
            HttpResponse::InternalServerError().body("Database error fetching users")
        }
    }
}

async fn assign_bug(pool: web::Data<SqlitePool>, body: web::Json<BugAssignment>) -> impl Responder {
    let result = sqlx::query(
        "UPDATE bugReport SET fixed_by = ? WHERE id = ?"
    )
    .bind(&body.user_id.as_bytes()[..])
    .bind(&body.bug_id.as_bytes()[..])
    .execute(pool.get_ref())
    .await;

    match result {
        Ok(_) => HttpResponse::Ok().body("Bug assigned successfully"),
        Err(e) => {
            eprintln!("Bug assignment error: {:?}", e);
            HttpResponse::InternalServerError().body("Failed to assign bug")
        }
    }
}


// Asynchronous function to update a bug details.
pub async fn update_bug_details(_pool: web::Data<SqlitePool>,_bug_id: web::Path<Uuid>,_body: web::Json<UpdateBugReport>) -> impl Responder {

    let mut set_clauses = Vec::new();
    let mut string_params = Vec::new();
    let mut blob_params = Vec::new();

    // Handle each optional field
    if let Some(is_fixed) = _body.is_fixed {
        set_clauses.push("is_fixed = ?");
        string_params.push(if is_fixed { "1" } else { "0" });
    }

    if let Some(severity) = &_body.severity {
        set_clauses.push("severity = ?");
        string_params.push(severity.as_str());
    }

    if let Some(description) = &_body.description {
        set_clauses.push("description = ?");
        string_params.push(description.as_str());
    }

    if let Some(fixed_by_username) = &_body.fixed_by {
        // Fetch user by username
        let user = match sqlx::query_as::<_, User>(
            "SELECT id, username, hashed_password FROM users WHERE username = ?",
        )
        .bind(fixed_by_username)
        .fetch_optional(_pool.get_ref())
        .await {
            Ok(Some(user)) => user,
            Ok(None) => return HttpResponse::NotFound().body("User not found"),
            Err(e) => {
                eprintln!("Database error: {:?}", e);
                return HttpResponse::InternalServerError().finish();
            }
        };

        set_clauses.push("fixed_by = ?");
        blob_params.push(user.id.as_bytes().to_vec());
    }

    if set_clauses.is_empty() {
        return HttpResponse::BadRequest().body("No fields provided for update");
    }

    // Build final query
    let set_clause = set_clauses.join(", ");
    let query = format!(
        "UPDATE bugReport SET {} WHERE id = ? RETURNING *",
        set_clause
    );

    // Add bug_id to blob_params LAST
let bug_id_bytes = _bug_id.into_inner().as_bytes().to_vec();

// Build and bind query
let mut query_builder = sqlx::query_as::<_, BugReport>(&query);

// Bind string parameters first
for param in &string_params {
    query_builder = query_builder.bind(*param);
}

// Bind blob parameters next (except bug_id)
for param in &blob_params {
    query_builder = query_builder.bind::<Vec<u8>>(param.clone());
}

// Finally bind bug_id
query_builder = query_builder.bind(bug_id_bytes);

    // Execute query
    match query_builder.fetch_one(_pool.get_ref()).await {
        Ok(updated_bug) => HttpResponse::Ok().json(updated_bug),
        Err(e) => {
            eprintln!("Database error: {:?}", e);
            HttpResponse::InternalServerError().body("Failed to update bug")
        }
    }
}


async fn delete_bug(_pool: web::Data<SqlitePool>, _bug_id: web::Path<Uuid>) -> impl Responder {
    let bug_id = _bug_id.into_inner();

    // Convert Uuid to Vec<u8> for matching BLOB field in SQLite
    let bug_id_bytes = bug_id.as_bytes().to_vec();

    match sqlx::query("DELETE FROM bugReport WHERE id = ?")
        .bind(bug_id_bytes)
        .execute(_pool.get_ref())
        .await
    {
        Ok(result) => {
            if result.rows_affected() == 0 {
                HttpResponse::NotFound().body("Bug not found")
            } else {
                HttpResponse::Ok().body("Bug deleted successfully")
            }
        }
        Err(e) => {
            eprintln!("Database error: {:?}", e);
            HttpResponse::InternalServerError().body("Failed to delete bug")
        }
    }
}<|MERGE_RESOLUTION|>--- conflicted
+++ resolved
@@ -19,23 +19,6 @@
     cfg.service(web::resource("/login").route(web::post().to(login_function))) // User login (public)
        .service(web::resource("/projects").route(web::get().to(get_projects))) // GET /projects (public)
        .service(
-<<<<<<< HEAD
-          web::scope("")
-                 .wrap(auth::AuthMiddleware)
-                 .service(web::resource("/projects").route(web::get().to(get_projects))) //GET /projects
-                 .service(web::resource("/projects").route(web::post().to(add_project))) //POST /projects
-                 .service(
-                      web::scope("/bugs")
-                        .route("", web::get().to(get_bugs)) // GET /bugs
-                        .route("/assign", web::get().to(render_bug_form)) // GET /bugs/assign
-                        .route("/assign", web::post().to(assign_bug)) // POST /bugs/assign
-                        .route("/{id}", web::get().to(get_bug_by_id)) // GET /bugs/{id}
-                        .route("/new", web::post().to(create_bug)) // POST /bugs/new
-                        .route("/{id}", web::patch().to(update_bug_details)) // PATCH /bugs/{id}
-                        .route("/{id}", web::delete().to(delete_bug)) //delete /bugs/{id}
-                )
-        );   
-=======
            web::scope("/bugs") // Public GET routes for bugs
                .route("", web::get().to(get_bugs)) // GET /bugs (public)
                .route("/assign", web::get().to(render_bug_form)) // GET /bugs/assign (public)
@@ -55,7 +38,6 @@
                     .route("/{id}", web::delete().to(delete_bug)) // DELETE /bugs/{id} (authenticated)
             )
     );
->>>>>>> f6add235
 }
 
 // Asynchronous function for user login, expected to receive a JSON payload corresponding to a `User` object.
@@ -124,11 +106,6 @@
 }
 
 // Asynchronous function for handling stock purchase requests.
-<<<<<<< HEAD
-async fn get_projects(_pool: web::Data<SqlitePool>, _body: web::Json<BugReport>) -> impl Responder {
-    // Respond with a 200 OK status, indicating the buy request was processed.
-    HttpResponse::Ok().body("Get project processed")
-=======
 // Simply responds to the request with a confirmation message.
 async fn get_projects(_pool: web::Data<SqlitePool>) -> impl Responder {
     let project = match sqlx::query_as::<_, ProjectRecord>(
@@ -144,16 +121,10 @@
         }
     };
     HttpResponse::Ok().json(project)
->>>>>>> f6add235
 }
 
 
 // Asynchronous function for handling stock purchase requests.
-<<<<<<< HEAD
-async fn add_project(_pool: web::Data<SqlitePool>, _body: web::Json<BugReport>) -> impl Responder {
-    // Respond with a 200 OK status, indicating the buy request was processed.
-    HttpResponse::Ok().body("add project processed")
-=======
 // Simply responds to the request with a confirmation message.
 async fn add_project(_pool: web::Data<SqlitePool>, _body: web::Json<CreateProject>) -> impl Responder {
     // Query to get the user by username
@@ -192,7 +163,6 @@
         }
     };
     HttpResponse::Ok().json(project)
->>>>>>> f6add235
 }
 
 // Asynchronous function for fetching bug reports based on optional filters.
