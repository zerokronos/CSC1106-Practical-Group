# G21 GroupProject

## Overview
Our program uses Actix Web as the framework and SQLite for data storage. Key features include authentication using middleware JWT Token, API's for accessing various tables in 
the database implemented in Rust as well as a frontend using Tera template with simple HTML/CSS and Javascript.

## Project Structure
├── g21_practical
    ├── curl
        ├── commands                # Commonly used CLI
    ├── migrations                  
        ├── schema.sql              # Database Schema
    ├── src
        ├── auth.rs                 # Authentication logic
        ├── db.rs                   # SQLite Database logic
        ├── handlers.rs             # API route logic
        ├── main.rs                 # Entry point
        ├── models.rs               # Data models
    ├── static
        ├── bugform.html            # Frontend
    ├── Cargo.toml                  # Rust dependencies
    ├── README.txt                  # Project documentation

## Installation & Setup
### Prerequisites
    - Install Rust: [rust-lang.org](https://www.rust-lang.org/tools/install)

### Setup Instructions
   cd g21_practical
   cargo run

## Usage of Application
1. **Web Interface**:   Open 'http://localhost:8080/bugs/assign' or bound ip address and port.
2. **CLI API Route**:   Open curl/commands to view the respective commands to test the API Routes.     

## Features
-Authentication Middleware with JWT Token
    AuthMiddleware in auth.rs is used for access control for all endpoints besides the GET requests
    to ensure any sort of modification requires user authentication.

-Hashing of password with Salt via Bcrypt
    The bcrypt crate is implemented to ensure passwords are stored securely with hashing and a fixed salt.

-Front end with Tera Template
    

-SQLite with in-memory database.
    For our SQLite Database, we used an in-memory database to store our tables and data.
    schema.sql is called in db.rs to generate the tables (users, projectRecord, bugReport, etc.)
    The tables are then populated with some data for testing.

<<<<<<< HEAD
    Key constrains of the ralations are
    Each projectReport has a user (identified with user_id) that created it
    Each bugReport has a project (identified with project_id), user (identified with reported_by) that reported it, and a user (identified with fixed_by) that fixed it.
=======
    Key contraints of the relations are:
    -Each projectReport has a user (identified with user_id) that created it.
    -Each bugReport has a project (identified with project_id), user (identified with reported_by) that reported it, and a user (identified with fixed_by) that fixed it.
>>>>>>> a1e81ce7
    
-Error Handling with error.rs
    Custom error types like Database and NotFound error are used to classify and handle a variety of potential errors in the endpoints.

-CRUD
    create_bug takes in title, description, project_name, and severity. It automatically checks the projectname with the database and binds respective fields.
    It returns the newly created BugReport as a json.

    get_bugs takes in optional fields of is_fixed, severity and project_name as queries. It will return all selected BugReports based on the filters as a JSON.

    get_bug_by_id takes in a bug_id in its path and returns all fields of the BugReport from the database in a JSON.

    update_bug_details takes in optional fields of is_fixed, severity, description and fixed_by and updates the respective fields of the bug_id which is passed
    in through the path.

    delete_bug deletes a BugReport with the assigned bug_id passed in through the path
    
## API Routes
**POST** `/login` - login as a user
**GET** `/projets` - Get all projects as JSON
**POST** `/projects` - Add a new project (require Authentication)

## FrontEnd API Routes
**GET** `/bugs/assign` - Renders the field in Tera HTML template
**POST** `/bugs/assign` - Update the fixed by field(require Authentication)

## CRUD API for BugReport
**POST** `/bugs/new` - Create a new BugReport (require Authentication)
**GET** `/bugs` - List all BugReport's as a JSON
**GET** `/bugs/:id` - Retrive a specific BugReport by bug_id as JSON
**PATCH** `/bugs/:id` - Update BugReport details via JSON with optional fields, returns updated record (require Authentication)
**DELETE** `/bugs/:id` - Delete a BugReport by bug_id (require Authentication)<|MERGE_RESOLUTION|>--- conflicted
+++ resolved
@@ -49,15 +49,9 @@
     schema.sql is called in db.rs to generate the tables (users, projectRecord, bugReport, etc.)
     The tables are then populated with some data for testing.
 
-<<<<<<< HEAD
-    Key constrains of the ralations are
-    Each projectReport has a user (identified with user_id) that created it
-    Each bugReport has a project (identified with project_id), user (identified with reported_by) that reported it, and a user (identified with fixed_by) that fixed it.
-=======
     Key contraints of the relations are:
     -Each projectReport has a user (identified with user_id) that created it.
     -Each bugReport has a project (identified with project_id), user (identified with reported_by) that reported it, and a user (identified with fixed_by) that fixed it.
->>>>>>> a1e81ce7
     
 -Error Handling with error.rs
     Custom error types like Database and NotFound error are used to classify and handle a variety of potential errors in the endpoints.
