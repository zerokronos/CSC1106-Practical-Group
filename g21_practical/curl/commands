--- conflicted
+++ resolved
@@ -7,11 +7,21 @@
 3. Test failed login (user non-existent)
 curl -X POST http://localhost:8080/login -H "Content-Type: application/json" -d "{\"username\": \"nonexistent\",\"password\": \"password123\"}"
 
-<<<<<<< HEAD
-4. Test creating a new bug report
+4. Test creating bug report with valid token (Replace YOUR_AUTH_TOKEN_HERE with real JWT)
+curl -X POST http://127.0.0.1:8080/bugs/new -H "Content-Type: application/json" -H "Authorization: Bearer YOUR_AUTH_TOKEN_HERE" -d "{\"title\": \"New Bug Title\",\"description\": \"This is a test bug report description.\",\"severity\": \"medium\",\"project_name\": \"Project A\"}"
+
+5. Test creating bug report with no token
+curl -X POST http://127.0.0.1:8080/bugs/new -H "Content-Type: application/json" -d "{\"title\": \"Another Bug\",\"description\": \"This bug should not be created.\",\"severity\": \"low","project_name\": \"Project A\"}"
+
+6. Test creating bug report with invalid token
+curl -X POST http://127.0.0.1:8080/bugs/new -H "Content-Type: application/json" -H "Authorization: Bearer INVALID_TOKEN_HERE" -d "{\"title\": \"Bug with Invalid Token\",\"description\": \"This bug should not be created.\",\"severity\": \"high\",\"project_name\": \"Project A\"}"
+
+curl -X POST http://localhost:8080/login -H "Content-Type: application/json" -d "{\"username\": \"nonexistent\",\"password\": \"password123\"}"
+
+7. Test creating a new bug report
 curl -i -X POST http://127.0.0.1:8080/bugs/new -H "Content-Type: application/json" -d "{\"title\":\"Bug Report 2\", \"description\":\"There is a big bug in compilation\", \"reported_by\":\"admin\",\"project_name\":\"Project A\", \"severity\":\"high\"}"
 
-5. Test getting all bug reports
+8. Test getting all bug reports with optional fields
 curl -i -X GET http://127.0.0.1:8080/bugs
 curl -i "http://localhost:8080/bugs?is_fixed=true"
 curl "http://localhost:8080/bugs?is_fixed=false"
@@ -22,20 +32,8 @@
 ReplaceWithValidBugId (to get bug ID for the next commands)
 curl -i -X GET http://127.0.0.1:8080/bugs
 
-6. Test getting a bug report by ID
+9. Test getting a bug report by ID
 curl http://localhost:8080/bugs/ReplaceWithValidBugId
 
-7. Update a bug report
-curl -X PATCH http://localhost:8080/bugs/ReplaceWithValidBugId -H "Content-Type: application/json" -d "{\"is_fixed\": true,\"fixed_by\": \"normal_user\",\"description\":\"Bug has been resolved.\",\"severity\":\"low\"}"
-=======
-4. Test creating bug report with valid token (Replace YOUR_AUTH_TOKEN_HERE with real JWT)
-curl -X POST http://127.0.0.1:8080/bugs/new -H "Content-Type: application/json" -H "Authorization: Bearer YOUR_AUTH_TOKEN_HERE" -d "{\"title\": \"New Bug Title\",\"description\": \"This is a test bug report description.\",\"severity\": \"medium\",\"project_name\": \"Project A\"}"
-
-5. Test creating bug report with no token
-curl -X POST http://127.0.0.1:8080/bugs/new -H "Content-Type: application/json" -d "{\"title\": \"Another Bug\",\"description\": \"This bug should not be created.\",\"severity\": \"low","project_name\": \"Project A\"}"
-
-6. Test creating bug report with invalid token
-curl -X POST http://127.0.0.1:8080/bugs/new -H "Content-Type: application/json" -H "Authorization: Bearer INVALID_TOKEN_HERE" -d "{\"title\": \"Bug with Invalid Token\",\"description\": \"This bug should not be created.\",\"severity\": \"high\",\"project_name\": \"Project A\"}"
-
-curl -X POST http://localhost:8080/login -H "Content-Type: application/json" -d "{\"username\": \"nonexistent\",\"password\": \"password123\"}"
->>>>>>> eeec9298
+10. Update a bug report with option fields
+curl -X PATCH http://localhost:8080/bugs/ReplaceWithValidBugId -H "Content-Type: application/json" -d "{\"is_fixed\": true,\"fixed_by\": \"normal_user\",\"description\":\"Bug has been resolved.\",\"severity\":\"low\"}"